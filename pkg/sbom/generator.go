--- conflicted
+++ resolved
@@ -16,11 +16,8 @@
 
 import (
 	"fmt"
-<<<<<<< HEAD
 	"log"
-=======
 	"os"
->>>>>>> 64b68b12
 )
 
 func NewGenerator() (*Generator, error) {
@@ -49,13 +46,10 @@
 	Copyright      string
 	Namespace      string
 	Arch           string
-<<<<<<< HEAD
 	logger         *log.Logger
-=======
 	GuestDir       string // Path to the apko build environment fs
 	WorkspaceDir   string
 	Subpackages    []string
->>>>>>> 64b68b12
 	Languages      []string
 }
 
